defmodule Playwright.Runner.Channel.Event do
  @moduledoc false
  # `Event` represents a message received from the Playwright server of some
  # action taken related to a resource.
  alias Playwright.ChannelOwner
  alias Playwright.Runner.{Catalog, EventInfo}
  require Logger

  def handle(%{method: method} = event, catalog, callbacks) when is_list(callbacks) do
    resolve(method, event, catalog, callbacks)
  end

  # private
  # ---------------------------------------------------------------------------

  defp resolve(type, event, catalog, callbacks) do
    case resolve(type, event, catalog) do
      {:ok, %EventInfo{} = event_info} ->
        if length(callbacks) > 0 do
          Enum.each(callbacks, fn callback ->
            callback.(event_info)
          end)
        end

        :ok

      _ ->
        :ok
    end
  end

  # The Playwright server sends back empty string: "" as the parent "guid"
  # for top-level resources. "Root" is nicer, and is how the Root resource
  # is keyed in the Catalog.
  defp resolve("__create__", %{guid: ""} = event, catalog) do
    resolve("__create__", %{event | guid: "Root"}, catalog)
  end

  defp resolve("__create__", %{guid: parent, params: params} = _event, catalog) do
    {:ok, resource} = ChannelOwner.from(params, Catalog.get(catalog, parent))
    Catalog.put(catalog, resource)
  end

  # NOTE: assuming that every `Catalog.put`, or similar, has a matching `:guid`, this is complete.
  defp resolve("__dispose__", %{guid: guid} = _event, catalog) do
    Catalog.rm_r(catalog, guid)
  end

  # resolve: general cases
  # ---------------------------------------------------------------------------

  defp resolve(type, %{guid: guid, params: params}, catalog)
       when type in [
              "close",
              "console",
              "loadstate",
              "navigated",
              "page",
              "previewUpdated",
              "request",
              "requestFinished",
              "response",
              "route"
            ] do
    target = Catalog.get(catalog, guid)
    module = module_for(target)
    event_info = EventInfo.new(target, type, prepare(params, type, catalog))

    {:ok, target} = module.on_event(target, event_info)

    Catalog.put(catalog, target)
    {:ok, event_info}
  end

  defp resolve(type, %{guid: _guid} = message, catalog)
       when type in ["close"] do
    resolve(type, Map.merge(message, %{params: %{}}), catalog)
  end

<<<<<<< HEAD
  # to do...
  defp resolve(method, event, catalog) do
    Logger.debug("Event.handle/3 for unhandled method: #{inspect(method)}; event data: #{inspect(event)}")
    catalog
  end

  defp module_for(%{__struct__: module}) do
    module
  end
=======
  defp handle(type, %{guid: guid, params: %{request: %{guid: request_guid}}  = params}, catalog)
       when type in ["request", "requestFinished"] do
    r = Catalog.get(catalog, guid)
    m = module_for(r)

    request = Catalog.get(catalog, request_guid)

    # Check is has response too, requestFinished has responses
    payload = case Map.has_key?(params, :response) do
      true ->
        response = Catalog.get(catalog, params.response.guid)
        %{request: request, response: response}

      false -> %{request: request}
    end
    {:ok, resource} = m.on_event(r, new(type, payload))
>>>>>>> 74d69cdb

  defp hydrate(list, catalog) when is_list(list) do
    Enum.into(list, %{}) |> hydrate(catalog)
  end

  defp hydrate(map, catalog) when is_map(map) do
    Map.new(map, fn
      {k, %{guid: guid}} ->
        {k, Catalog.get(catalog, guid)}

      {k, v} when is_map(v) ->
        {k, hydrate(v, catalog)}

      {k, l} when is_list(l) ->
        {k, Enum.map(l, fn v -> hydrate(v, catalog) end)}

<<<<<<< HEAD
      {k, v} ->
        {k, v}
    end)
=======
  defp handle(type, %{guid: guid, params: params}, catalog)
       when type in ["loadstate"] do
    r = Catalog.get(catalog, guid)
    m = module_for(r)

    {:ok, resource} = m.on_event(r, new(type, params))

    Catalog.put(catalog, resource)
  end

  # ---

  defp handle("route" = event_type, %{guid: guid, params: params} = _event, catalog) do
    resource = Catalog.get(catalog, guid)
    {handlers, listeners} = Map.pop(resource.listeners, event_type)

    if handlers do
      request = Catalog.get(catalog, params.request.guid)
      route = Catalog.get(catalog, params.route.guid)

      remaining =
        Enum.reduce(handlers, [], fn handler, acc ->
          if Helpers.RouteHandler.matches(handler, request.url) do
            Helpers.RouteHandler.handle(handler, route, request)
            acc
          else
            [handler | acc]
          end
        end)

      Catalog.put(catalog, %{resource | listeners: Map.put(listeners, event_type, remaining)})
    else
      catalog
    end
>>>>>>> 74d69cdb
  end

  defp prepare(%{newDocument: %{request: request}} = params, type, catalog) when type in ["navigated"] do
    document = %{request: Catalog.get(catalog, request.guid)}
    Map.put(params, :newDocument, document)
  end

  defp prepare(params, type, catalog) when type in ["page"] do
    page = Catalog.get(catalog, params.page.guid)
    frame = Catalog.get(catalog, page.main_frame.guid)

    Map.merge(params, %{
      page: page,
      url: frame.url
    })
  end

<<<<<<< HEAD
  defp prepare(params, type, catalog)
       when type in [
              "close",
              "console",
              "loadstate",
              "navigated",
              "previewUpdated",
              "request",
              "requestFinished",
              "response",
              "route"
            ] do
    hydrate(params, catalog)
=======

  defp handle(method, event, catalog) do
    Logger.debug("Event.handle/3 for unhandled method: #{inspect(method)}; event data: #{inspect(event)}")
    catalog
>>>>>>> 74d69cdb
  end

  defp prepare(params, type, _catalog) do
    Logger.warn("Event.prepare/3 not implemented for type: #{inspect(type)} w/ params: #{inspect(params)}")
    params
  end
end<|MERGE_RESOLUTION|>--- conflicted
+++ resolved
@@ -53,7 +53,7 @@
        when type in [
               "close",
               "console",
-              "loadstate",
+              "loadState",
               "navigated",
               "page",
               "previewUpdated",
@@ -77,7 +77,6 @@
     resolve(type, Map.merge(message, %{params: %{}}), catalog)
   end
 
-<<<<<<< HEAD
   # to do...
   defp resolve(method, event, catalog) do
     Logger.debug("Event.handle/3 for unhandled method: #{inspect(method)}; event data: #{inspect(event)}")
@@ -87,24 +86,6 @@
   defp module_for(%{__struct__: module}) do
     module
   end
-=======
-  defp handle(type, %{guid: guid, params: %{request: %{guid: request_guid}}  = params}, catalog)
-       when type in ["request", "requestFinished"] do
-    r = Catalog.get(catalog, guid)
-    m = module_for(r)
-
-    request = Catalog.get(catalog, request_guid)
-
-    # Check is has response too, requestFinished has responses
-    payload = case Map.has_key?(params, :response) do
-      true ->
-        response = Catalog.get(catalog, params.response.guid)
-        %{request: request, response: response}
-
-      false -> %{request: request}
-    end
-    {:ok, resource} = m.on_event(r, new(type, payload))
->>>>>>> 74d69cdb
 
   defp hydrate(list, catalog) when is_list(list) do
     Enum.into(list, %{}) |> hydrate(catalog)
@@ -121,46 +102,9 @@
       {k, l} when is_list(l) ->
         {k, Enum.map(l, fn v -> hydrate(v, catalog) end)}
 
-<<<<<<< HEAD
       {k, v} ->
         {k, v}
     end)
-=======
-  defp handle(type, %{guid: guid, params: params}, catalog)
-       when type in ["loadstate"] do
-    r = Catalog.get(catalog, guid)
-    m = module_for(r)
-
-    {:ok, resource} = m.on_event(r, new(type, params))
-
-    Catalog.put(catalog, resource)
-  end
-
-  # ---
-
-  defp handle("route" = event_type, %{guid: guid, params: params} = _event, catalog) do
-    resource = Catalog.get(catalog, guid)
-    {handlers, listeners} = Map.pop(resource.listeners, event_type)
-
-    if handlers do
-      request = Catalog.get(catalog, params.request.guid)
-      route = Catalog.get(catalog, params.route.guid)
-
-      remaining =
-        Enum.reduce(handlers, [], fn handler, acc ->
-          if Helpers.RouteHandler.matches(handler, request.url) do
-            Helpers.RouteHandler.handle(handler, route, request)
-            acc
-          else
-            [handler | acc]
-          end
-        end)
-
-      Catalog.put(catalog, %{resource | listeners: Map.put(listeners, event_type, remaining)})
-    else
-      catalog
-    end
->>>>>>> 74d69cdb
   end
 
   defp prepare(%{newDocument: %{request: request}} = params, type, catalog) when type in ["navigated"] do
@@ -178,12 +122,11 @@
     })
   end
 
-<<<<<<< HEAD
   defp prepare(params, type, catalog)
        when type in [
               "close",
               "console",
-              "loadstate",
+              "loadState",
               "navigated",
               "previewUpdated",
               "request",
@@ -192,12 +135,6 @@
               "route"
             ] do
     hydrate(params, catalog)
-=======
-
-  defp handle(method, event, catalog) do
-    Logger.debug("Event.handle/3 for unhandled method: #{inspect(method)}; event data: #{inspect(event)}")
-    catalog
->>>>>>> 74d69cdb
   end
 
   defp prepare(params, type, _catalog) do
